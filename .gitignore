--- conflicted
+++ resolved
@@ -47,9 +47,4 @@
 # vendor/
 
 .idea/
-<<<<<<< HEAD
-
-experiments/boot_precision/out
-=======
-.vscode/
->>>>>>> 6ad1b5ba
+.vscode/